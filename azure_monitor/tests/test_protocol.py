# Copyright (c) Microsoft Corporation. All rights reserved.
# Licensed under the MIT License.

import unittest

from azure_monitor import protocol


class TestProtocol(unittest.TestCase):
<<<<<<< HEAD
    # def test_object(self):
    #     data = protocol.BaseObject()
    #     self.assertEqual(repr(data), '{}')
    #     data.foo = 1
    #     self.assertEqual(data.foo, 1)
    #     self.assertEqual(data['foo'], 1)
    #     data['bar'] = 2
    #     self.assertEqual(data.bar, 2)
    #     self.assertEqual(data['bar'], 2)
    #     self.assertRaises(KeyError, lambda: data['baz'])
    #     self.assertRaises(AttributeError, lambda: data.baz)
=======
    def test_object(self):
        data = protocol.BaseObject()
        self.assertEqual(repr(data), "{}")
        data.foo = 1
        self.assertEqual(data.foo, 1)
        self.assertEqual(data["foo"], 1)
        data["bar"] = 2
        self.assertEqual(data.bar, 2)
        self.assertEqual(data["bar"], 2)
        self.assertRaises(KeyError, lambda: data["baz"])
        self.assertRaises(AttributeError, lambda: data.baz)
>>>>>>> 6e9e954c

    def test_data(self):
        data = protocol.Data()
        self.assertIsNone(data.base_data)
        self.assertIsNone(data.base_type)

    def test_data_point(self):
        data = protocol.DataPoint()
        self.assertEqual(data.ns, "")

    def test_envelope(self):
        data = protocol.Envelope()
        self.assertEqual(data.ver, 1)

    def test_event(self):
        data = protocol.Event()
        self.assertEqual(data.ver, 2)

    def test_exception_data(self):
        data = protocol.ExceptionData()
        self.assertEqual(data.ver, 2)

    def test_message(self):
        data = protocol.Message()
        self.assertEqual(data.ver, 2)

    def test_metric_data(self):
        data = protocol.MetricData()
        self.assertEqual(data.ver, 2)

    def test_remote_dependency(self):
        data = protocol.RemoteDependency()
        self.assertEqual(data.ver, 2)

    def test_request(self):
        data = protocol.Request()
        self.assertEqual(data.ver, 2)<|MERGE_RESOLUTION|>--- conflicted
+++ resolved
@@ -7,31 +7,9 @@
 
 
 class TestProtocol(unittest.TestCase):
-<<<<<<< HEAD
-    # def test_object(self):
-    #     data = protocol.BaseObject()
-    #     self.assertEqual(repr(data), '{}')
-    #     data.foo = 1
-    #     self.assertEqual(data.foo, 1)
-    #     self.assertEqual(data['foo'], 1)
-    #     data['bar'] = 2
-    #     self.assertEqual(data.bar, 2)
-    #     self.assertEqual(data['bar'], 2)
-    #     self.assertRaises(KeyError, lambda: data['baz'])
-    #     self.assertRaises(AttributeError, lambda: data.baz)
-=======
     def test_object(self):
         data = protocol.BaseObject()
-        self.assertEqual(repr(data), "{}")
-        data.foo = 1
-        self.assertEqual(data.foo, 1)
-        self.assertEqual(data["foo"], 1)
-        data["bar"] = 2
-        self.assertEqual(data.bar, 2)
-        self.assertEqual(data["bar"], 2)
-        self.assertRaises(KeyError, lambda: data["baz"])
-        self.assertRaises(AttributeError, lambda: data.baz)
->>>>>>> 6e9e954c
+        self.assertEqual(repr(data), '{}')
 
     def test_data(self):
         data = protocol.Data()
