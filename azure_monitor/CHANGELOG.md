# Changelog

## Unreleased

<<<<<<< HEAD
=======
- Change epoch for live metrics
  ([#115](https://github.com/microsoft/opentelemetry-azure-monitor-python/pull/115))

>>>>>>> 45006cd2
## 0.4b.0
Released 2020-06-29

- Added live metrics
  ([#96](https://github.com/microsoft/opentelemetry-azure-monitor-python/pull/96))
- Remove dependency metrics from auto-collection
  ([#99](https://github.com/microsoft/opentelemetry-azure-monitor-python/pull/99))
- Change default local storage directory
  ([#100](https://github.com/microsoft/opentelemetry-azure-monitor-python/pull/100))
- Implement proxies in exporter configuration
  ([#101](https://github.com/microsoft/opentelemetry-azure-monitor-python/pull/101))
- Remove request failed per second metrics from auto-collection
  ([#102](https://github.com/microsoft/opentelemetry-azure-monitor-python/pull/102))

## 0.3b.1
Released 2020-05-21

- Fix metrics exporter serialization bug
  ([#92](https://github.com/microsoft/opentelemetry-azure-monitor-python/pull/92))

## 0.3b.0
Released 2020-05-19

- Implement max size logic for local storage
  ([#74](https://github.com/microsoft/opentelemetry-azure-monitor-python/pull/74))
- Remove label sets + add is_remote to spancontext
  ([#75](https://github.com/microsoft/opentelemetry-azure-monitor-python/pull/75))
- Adding live metrics manager
  ([#78](https://github.com/microsoft/opentelemetry-azure-monitor-python/pull/78))
- Handle status 439 - Too Many Requests over extended time
  ([#80](https://github.com/microsoft/opentelemetry-azure-monitor-python/pull/80))
- Fix breaking changes from OT release 0.7b.0 
  ([#86](https://github.com/microsoft/opentelemetry-azure-monitor-python/pull/86))

## 0.2b.0
Released 2020-03-31

- Initial beta release

## 0.1a.0
Released 2019-11-06

- Initial alpha release<|MERGE_RESOLUTION|>--- conflicted
+++ resolved
@@ -2,12 +2,12 @@
 
 ## Unreleased
 
-<<<<<<< HEAD
-=======
+## 0.5b.0
+Released 2020-09-24
+
 - Change epoch for live metrics
   ([#115](https://github.com/microsoft/opentelemetry-azure-monitor-python/pull/115))
 
->>>>>>> 45006cd2
 ## 0.4b.0
 Released 2020-06-29
 
