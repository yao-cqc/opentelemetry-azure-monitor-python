--- conflicted
+++ resolved
@@ -72,11 +72,7 @@
         self._validate_instrumentation_key()
 
     def _initialize(self) -> None:
-<<<<<<< HEAD
         # connection string and ikey
-=======
-        # cs and ikey
->>>>>>> b358a057
         code_cs = parse_connection_string(self.connection_string)
         code_ikey = self.instrumentation_key
         env_cs = parse_connection_string(
@@ -106,18 +102,16 @@
         )
         self.endpoint = endpoint + "/v2/track"
 
-<<<<<<< HEAD
         # proxies
         if self.proxies is None:
-            self.proxies = "{}"
-=======
+            self.proxies = {}
+
         # storage path
         if self.storage_path is None:
             temp_suffix = self.instrumentation_key or ""
             self.storage_path = os.path.join(
                 tempfile.gettempdir(), TEMPDIR_PREFIX + temp_suffix
             )
->>>>>>> b358a057
 
     def _validate_instrumentation_key(self) -> None:
         """Validates the instrumentation key used for Azure Monitor.
