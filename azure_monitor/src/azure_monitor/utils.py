--- conflicted
+++ resolved
@@ -51,19 +51,20 @@
 
 
 class Options(BaseObject):
-<<<<<<< HEAD
-    def __init__(self, *args, **kwargs):
-        super(Options, self).__init__(*args, **kwargs)
-        self._initialize()
-        self._validate_instrumentation_key()
+  
+    __slots__ = ("connection_string","endpoint", "instrumentation_key", "timeout")
 
-    _default = BaseObject(
+    def __init__(
+        self,
         connection_string=None,
+        endpoint="https://dc.services.visualstudio.com/v2/track",
         instrumentation_key=None,
-        endpoint="https://dc.services.visualstudio.com/v2/track",
-        timeout=10.0,
-    )
-
+        timeout=10.0,  # networking timeout in seconds
+    ) -> None:
+        self.endpoint = endpoint
+        self.instrumentation_key = instrumentation_key
+        self.timeout = timeout
+        
     def _initialize(self):
         code_cs = self._parse_connection_string(self.connection_string)
         code_ikey = self.instrumentation_key
@@ -93,7 +94,7 @@
             or "https://dc.services.visualstudio.com"
         )
         self.endpoint = endpoint + "/v2/track"
-
+        
     def _validate_instrumentation_key(self):
         """Validates the instrumentation key used for Azure Monitor.
         An instrumentation key cannot be null or empty. An instrumentation key
@@ -139,16 +140,3 @@
                 # Default to None if cannot construct
                 result[INGESTION_ENDPOINT] = None
         return result
-=======
-    __slots__ = ("endpoint", "instrumentation_key", "timeout")
-
-    def __init__(
-        self,
-        endpoint="https://dc.services.visualstudio.com/v2/track",
-        instrumentation_key=os.getenv("APPINSIGHTS_INSTRUMENTATIONKEY", None),
-        timeout=10.0,  # networking timeout in seconds
-    ) -> None:
-        self.endpoint = endpoint
-        self.instrumentation_key = instrumentation_key
-        self.timeout = timeout
->>>>>>> 0f11a1e9
