# Copyright (c) Microsoft Corporation. All rights reserved.
# Licensed under the MIT License.
<<<<<<< HEAD
__version__ = "0.5b.0"
=======
__version__ = "0.7.dev0"
>>>>>>> 6af33e9d
<|MERGE_RESOLUTION|>--- conflicted
+++ resolved
@@ -1,7 +1,3 @@
 # Copyright (c) Microsoft Corporation. All rights reserved.
 # Licensed under the MIT License.
-<<<<<<< HEAD
-__version__ = "0.5b.0"
-=======
-__version__ = "0.7.dev0"
->>>>>>> 6af33e9d
+__version__ = "0.6b.0"